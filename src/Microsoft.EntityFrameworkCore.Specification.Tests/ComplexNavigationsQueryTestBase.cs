--- conflicted
+++ resolved
@@ -3155,269 +3155,6 @@
             return true;
         }
 
-        private static TResult Maybe<TResult>(object caller, Func<TResult> expression) where TResult : class
-        {
-            if (caller == null)
-            {
-                return null;
-            }
-
-            return expression();
-        }
-
-        private static TResult? MaybeScalar<TResult>(object caller, Func<TResult?> expression) where TResult : struct
-        {
-            if (caller == null)
-            {
-                return null;
-            }
-
-            return expression();
-        }
-
-        #region AssertQuery
-
-        private void AssertQuery<TItem1>(
-            Func<IQueryable<TItem1>, IQueryable<object>> query,
-            Func<dynamic, object> elementSorter = null,
-            Action<dynamic, dynamic> elementAsserter = null,
-            bool verifyOrdered = false)
-            where TItem1 : class
-            => AssertQuery(query, query, elementSorter, elementAsserter, verifyOrdered);
-
-        private void AssertQuery<TItem1>(
-            Func<IQueryable<TItem1>, IQueryable<object>> efQuery,
-            Func<IQueryable<TItem1>, IQueryable<object>> l2oQuery,
-            Func<dynamic, object> elementSorter = null,
-            Action<dynamic, dynamic> elementAsserter = null,
-            bool verifyOrdered = false)
-            where TItem1 : class
-        {
-            using (var context = CreateContext())
-            {
-                TestHelpers.AssertResults(
-                    l2oQuery(ComplexNavigationsData.Set<TItem1>()).ToArray(),
-                    efQuery(context.Set<TItem1>()).ToArray(),
-                    elementSorter ?? (e => e),
-                    elementAsserter ?? ((e, a) => Assert.Equal(e, a)),
-                    verifyOrdered);
-            }
-        }
-
-        private void AssertQuery<TItem1, TItem2>(
-            Func<IQueryable<TItem1>, IQueryable<TItem2>, IQueryable<object>> query,
-            Func<dynamic, object> elementSorter = null,
-            Action<dynamic, dynamic> elementAsserter = null,
-            bool verifyOrdered = false)
-            where TItem1 : class
-            where TItem2 : class
-            => AssertQuery(query, query, elementSorter, elementAsserter, verifyOrdered);
-
-        private void AssertQuery<TItem1, TItem2>(
-            Func<IQueryable<TItem1>, IQueryable<TItem2>, IQueryable<object>> efQuery,
-            Func<IQueryable<TItem1>, IQueryable<TItem2>, IQueryable<object>> l2oQuery,
-            Func<dynamic, object> elementSorter = null,
-            Action<dynamic, dynamic> elementAsserter = null,
-            bool verifyOrdered = false)
-            where TItem1 : class
-            where TItem2 : class
-        {
-            using (var context = CreateContext())
-            {
-                TestHelpers.AssertResults(
-                    l2oQuery(ComplexNavigationsData.Set<TItem1>(), ComplexNavigationsData.Set<TItem2>()).ToArray(),
-                    efQuery(context.Set<TItem1>(), context.Set<TItem2>()).ToArray(),
-                    elementSorter ?? (e => e),
-                    elementAsserter ?? ((e, a) => Assert.Equal(e, a)),
-                    verifyOrdered);
-            }
-        }
-
-        private void AssertQuery<TItem1, TItem2, TItem3>(
-            Func<IQueryable<TItem1>, IQueryable<TItem2>, IQueryable<TItem3>, IQueryable<object>> query,
-            Func<dynamic, object> elementSorter = null,
-            Action<dynamic, dynamic> elementAsserter = null,
-            bool verifyOrdered = false)
-            where TItem1 : class
-            where TItem2 : class
-            where TItem3 : class
-            => AssertQuery(query, query, elementSorter, elementAsserter, verifyOrdered);
-
-        private void AssertQuery<TItem1, TItem2, TItem3>(
-            Func<IQueryable<TItem1>, IQueryable<TItem2>, IQueryable<TItem3>, IQueryable<object>> efQuery,
-            Func<IQueryable<TItem1>, IQueryable<TItem2>, IQueryable<TItem3>, IQueryable<object>> l2oQuery,
-            Func<dynamic, object> elementSorter = null,
-            Action<dynamic, dynamic> elementAsserter = null,
-            bool verifyOrdered = false)
-            where TItem1 : class
-            where TItem2 : class
-            where TItem3 : class
-        {
-            using (var context = CreateContext())
-            {
-                TestHelpers.AssertResults(
-                    l2oQuery(ComplexNavigationsData.Set<TItem1>(), ComplexNavigationsData.Set<TItem2>(), ComplexNavigationsData.Set<TItem3>()).ToArray(),
-                    efQuery(context.Set<TItem1>(), context.Set<TItem2>(), context.Set<TItem3>()).ToArray(),
-                    elementSorter ?? (e => e),
-                    elementAsserter ?? ((e, a) => Assert.Equal(e, a)),
-                    verifyOrdered);
-            }
-        }
-
-        #endregion
-
-        #region AssertQueryScalar
-
-        private void AssertQueryScalar<TItem1, TResult>(
-            Func<IQueryable<TItem1>, IQueryable<TResult>> query,
-            bool verifyOrdered = false)
-            where TItem1 : class
-            where TResult : struct
-            => AssertQueryScalar(query, query, verifyOrdered);
-
-        private void AssertQueryScalar<TItem1, TResult>(
-            Func<IQueryable<TItem1>, IQueryable<TResult>> efQuery,
-            Func<IQueryable<TItem1>, IQueryable<TResult>> l2oQuery,
-            bool verifyOrdered = false)
-            where TItem1 : class
-            where TResult : struct
-        {
-            using (var context = CreateContext())
-            {
-                TestHelpers.AssertResults(
-                    l2oQuery(ComplexNavigationsData.Set<TItem1>()).ToArray(),
-                    efQuery(context.Set<TItem1>()).ToArray(),
-                    e => e,
-                    Assert.Equal,
-                    verifyOrdered);
-            }
-        }
-
-        private void AssertQueryScalar<TItem1, TItem2, TResult>(
-            Func<IQueryable<TItem1>, IQueryable<TItem2>, IQueryable<TResult>> query,
-            bool verifyOrdered = false)
-            where TItem1 : class
-            where TItem2 : class
-            where TResult : struct
-            => AssertQueryScalar(query, query, verifyOrdered);
-
-        private void AssertQueryScalar<TItem1, TItem2, TResult>(
-            Func<IQueryable<TItem1>, IQueryable<TItem2>, IQueryable<TResult>> efQuery,
-            Func<IQueryable<TItem1>, IQueryable<TItem2>, IQueryable<TResult>> l2oQuery,
-            bool verifyOrdered = false)
-            where TItem1 : class
-            where TItem2 : class
-            where TResult : struct
-        {
-            using (var context = CreateContext())
-            {
-                TestHelpers.AssertResults(
-                    l2oQuery(ComplexNavigationsData.Set<TItem1>(), ComplexNavigationsData.Set<TItem2>()).ToArray(),
-                    efQuery(context.Set<TItem1>(), context.Set<TItem2>()).ToArray(),
-                    e => e,
-                    Assert.Equal,
-                    verifyOrdered);
-            }
-        }
-
-        private void AssertQueryScalar<TItem1, TItem2, TItem3, TResult>(
-            Func<IQueryable<TItem1>, IQueryable<TItem2>, IQueryable<TItem3>, IQueryable<TResult>> query,
-            bool verifyOrdered = false)
-            where TItem1 : class
-            where TItem2 : class
-            where TItem3 : class
-            where TResult : struct
-        {
-            using (var context = CreateContext())
-            {
-                TestHelpers.AssertResults(
-                    query(ComplexNavigationsData.Set<TItem1>(), ComplexNavigationsData.Set<TItem2>(), ComplexNavigationsData.Set<TItem3>()).ToArray(),
-                    query(context.Set<TItem1>(), context.Set<TItem2>(), context.Set<TItem3>()).ToArray(),
-                    e => e,
-                    Assert.Equal,
-                    verifyOrdered);
-            }
-        }
-
-        private void AssertQueryScalar<TItem1, TItem2, TItem3, TResult>(
-            Func<IQueryable<TItem1>, IQueryable<TItem2>, IQueryable<TItem3>, IQueryable<TResult>> efQuery,
-            Func<IQueryable<TItem1>, IQueryable<TItem2>, IQueryable<TItem3>, IQueryable<TResult>> l2oQuery,
-            bool verifyOrdered = false)
-            where TItem1 : class
-            where TItem2 : class
-            where TItem3 : class
-            where TResult : struct
-        {
-            using (var context = CreateContext())
-            {
-                TestHelpers.AssertResults(
-                    l2oQuery(ComplexNavigationsData.Set<TItem1>(), ComplexNavigationsData.Set<TItem2>(), ComplexNavigationsData.Set<TItem3>()).ToArray(),
-                    efQuery(context.Set<TItem1>(), context.Set<TItem2>(), context.Set<TItem3>()).ToArray(),
-                    e => e,
-                    Assert.Equal,
-                    verifyOrdered);
-            }
-        }
-
-        #endregion
-
-        #region AssertQueryNullableScalar
-
-        private void AssertQueryNullableScalar<TItem1, TResult>(
-            Func<IQueryable<TItem1>, IQueryable<TResult?>> query,
-            bool verifyOrdered = false)
-            where TItem1 : class
-            where TResult : struct
-            => AssertQueryNullableScalar(query, query, verifyOrdered);
-
-        private void AssertQueryNullableScalar<TItem1, TResult>(
-            Func<IQueryable<TItem1>, IQueryable<TResult?>> efQuery,
-            Func<IQueryable<TItem1>, IQueryable<TResult?>> l2oQuery,
-            bool verifyOrdered = false)
-            where TItem1 : class
-            where TResult : struct
-        {
-            using (var context = CreateContext())
-            {
-                TestHelpers.AssertResultsNullable(
-                    l2oQuery(ComplexNavigationsData.Set<TItem1>()).ToArray(),
-                    efQuery(context.Set<TItem1>()).ToArray(),
-                    e => e,
-                    Assert.Equal,
-                    verifyOrdered);
-            }
-        }
-
-<<<<<<< HEAD
-        private void AssertQueryNullableScalar<TItem1, TItem2, TResult>(
-            Func<IQueryable<TItem1>, IQueryable<TItem2>, IQueryable<TResult?>> query,
-            bool verifyOrdered = false)
-            where TItem1 : class
-            where TItem2 : class
-            where TResult : struct
-            => AssertQueryNullableScalar(query, query, verifyOrdered);
-
-        private void AssertQueryNullableScalar<TItem1, TItem2, TResult>(
-            Func<IQueryable<TItem1>, IQueryable<TItem2>, IQueryable<TResult?>> efQuery,
-            Func<IQueryable<TItem1>, IQueryable<TItem2>, IQueryable<TResult?>> l2oQuery,
-            bool verifyOrdered = false)
-            where TItem1 : class
-            where TItem2 : class
-            where TResult : struct
-        {
-            using (var context = CreateContext())
-            {
-                TestHelpers.AssertResultsNullable(
-                    l2oQuery(ComplexNavigationsData.Set<TItem1>(), ComplexNavigationsData.Set<TItem2>()).ToArray(),
-                    efQuery(context.Set<TItem1>(), context.Set<TItem2>()).ToArray(),
-                    e => e,
-                    Assert.Equal,
-                    verifyOrdered);
-            }
-        }
-
-        #endregion
-=======
         [ConditionalFact]
         public virtual void GroupJoin_in_subquery_with_client_result_operator()
         {
@@ -3586,6 +3323,268 @@
         {
             return argument;
         }
->>>>>>> c8d984e5
+
+
+        private static TResult Maybe<TResult>(object caller, Func<TResult> expression) where TResult : class
+        {
+            if (caller == null)
+            {
+                return null;
+            }
+
+            return expression();
+        }
+
+        private static TResult? MaybeScalar<TResult>(object caller, Func<TResult?> expression) where TResult : struct
+        {
+            if (caller == null)
+            {
+                return null;
+            }
+
+            return expression();
+        }
+
+        #region AssertQuery
+
+        private void AssertQuery<TItem1>(
+            Func<IQueryable<TItem1>, IQueryable<object>> query,
+            Func<dynamic, object> elementSorter = null,
+            Action<dynamic, dynamic> elementAsserter = null,
+            bool verifyOrdered = false)
+            where TItem1 : class
+            => AssertQuery(query, query, elementSorter, elementAsserter, verifyOrdered);
+
+        private void AssertQuery<TItem1>(
+            Func<IQueryable<TItem1>, IQueryable<object>> efQuery,
+            Func<IQueryable<TItem1>, IQueryable<object>> l2oQuery,
+            Func<dynamic, object> elementSorter = null,
+            Action<dynamic, dynamic> elementAsserter = null,
+            bool verifyOrdered = false)
+            where TItem1 : class
+        {
+            using (var context = CreateContext())
+            {
+                TestHelpers.AssertResults(
+                    l2oQuery(ComplexNavigationsData.Set<TItem1>()).ToArray(),
+                    efQuery(context.Set<TItem1>()).ToArray(),
+                    elementSorter ?? (e => e),
+                    elementAsserter ?? ((e, a) => Assert.Equal(e, a)),
+                    verifyOrdered);
+            }
+        }
+
+        private void AssertQuery<TItem1, TItem2>(
+            Func<IQueryable<TItem1>, IQueryable<TItem2>, IQueryable<object>> query,
+            Func<dynamic, object> elementSorter = null,
+            Action<dynamic, dynamic> elementAsserter = null,
+            bool verifyOrdered = false)
+            where TItem1 : class
+            where TItem2 : class
+            => AssertQuery(query, query, elementSorter, elementAsserter, verifyOrdered);
+
+        private void AssertQuery<TItem1, TItem2>(
+            Func<IQueryable<TItem1>, IQueryable<TItem2>, IQueryable<object>> efQuery,
+            Func<IQueryable<TItem1>, IQueryable<TItem2>, IQueryable<object>> l2oQuery,
+            Func<dynamic, object> elementSorter = null,
+            Action<dynamic, dynamic> elementAsserter = null,
+            bool verifyOrdered = false)
+            where TItem1 : class
+            where TItem2 : class
+        {
+            using (var context = CreateContext())
+            {
+                TestHelpers.AssertResults(
+                    l2oQuery(ComplexNavigationsData.Set<TItem1>(), ComplexNavigationsData.Set<TItem2>()).ToArray(),
+                    efQuery(context.Set<TItem1>(), context.Set<TItem2>()).ToArray(),
+                    elementSorter ?? (e => e),
+                    elementAsserter ?? ((e, a) => Assert.Equal(e, a)),
+                    verifyOrdered);
+            }
+        }
+
+        private void AssertQuery<TItem1, TItem2, TItem3>(
+            Func<IQueryable<TItem1>, IQueryable<TItem2>, IQueryable<TItem3>, IQueryable<object>> query,
+            Func<dynamic, object> elementSorter = null,
+            Action<dynamic, dynamic> elementAsserter = null,
+            bool verifyOrdered = false)
+            where TItem1 : class
+            where TItem2 : class
+            where TItem3 : class
+            => AssertQuery(query, query, elementSorter, elementAsserter, verifyOrdered);
+
+        private void AssertQuery<TItem1, TItem2, TItem3>(
+            Func<IQueryable<TItem1>, IQueryable<TItem2>, IQueryable<TItem3>, IQueryable<object>> efQuery,
+            Func<IQueryable<TItem1>, IQueryable<TItem2>, IQueryable<TItem3>, IQueryable<object>> l2oQuery,
+            Func<dynamic, object> elementSorter = null,
+            Action<dynamic, dynamic> elementAsserter = null,
+            bool verifyOrdered = false)
+            where TItem1 : class
+            where TItem2 : class
+            where TItem3 : class
+        {
+            using (var context = CreateContext())
+            {
+                TestHelpers.AssertResults(
+                    l2oQuery(ComplexNavigationsData.Set<TItem1>(), ComplexNavigationsData.Set<TItem2>(), ComplexNavigationsData.Set<TItem3>()).ToArray(),
+                    efQuery(context.Set<TItem1>(), context.Set<TItem2>(), context.Set<TItem3>()).ToArray(),
+                    elementSorter ?? (e => e),
+                    elementAsserter ?? ((e, a) => Assert.Equal(e, a)),
+                    verifyOrdered);
+            }
+        }
+
+        #endregion
+
+        #region AssertQueryScalar
+
+        private void AssertQueryScalar<TItem1, TResult>(
+            Func<IQueryable<TItem1>, IQueryable<TResult>> query,
+            bool verifyOrdered = false)
+            where TItem1 : class
+            where TResult : struct
+            => AssertQueryScalar(query, query, verifyOrdered);
+
+        private void AssertQueryScalar<TItem1, TResult>(
+            Func<IQueryable<TItem1>, IQueryable<TResult>> efQuery,
+            Func<IQueryable<TItem1>, IQueryable<TResult>> l2oQuery,
+            bool verifyOrdered = false)
+            where TItem1 : class
+            where TResult : struct
+        {
+            using (var context = CreateContext())
+            {
+                TestHelpers.AssertResults(
+                    l2oQuery(ComplexNavigationsData.Set<TItem1>()).ToArray(),
+                    efQuery(context.Set<TItem1>()).ToArray(),
+                    e => e,
+                    Assert.Equal,
+                    verifyOrdered);
+            }
+        }
+
+        private void AssertQueryScalar<TItem1, TItem2, TResult>(
+            Func<IQueryable<TItem1>, IQueryable<TItem2>, IQueryable<TResult>> query,
+            bool verifyOrdered = false)
+            where TItem1 : class
+            where TItem2 : class
+            where TResult : struct
+            => AssertQueryScalar(query, query, verifyOrdered);
+
+        private void AssertQueryScalar<TItem1, TItem2, TResult>(
+            Func<IQueryable<TItem1>, IQueryable<TItem2>, IQueryable<TResult>> efQuery,
+            Func<IQueryable<TItem1>, IQueryable<TItem2>, IQueryable<TResult>> l2oQuery,
+            bool verifyOrdered = false)
+            where TItem1 : class
+            where TItem2 : class
+            where TResult : struct
+        {
+            using (var context = CreateContext())
+            {
+                TestHelpers.AssertResults(
+                    l2oQuery(ComplexNavigationsData.Set<TItem1>(), ComplexNavigationsData.Set<TItem2>()).ToArray(),
+                    efQuery(context.Set<TItem1>(), context.Set<TItem2>()).ToArray(),
+                    e => e,
+                    Assert.Equal,
+                    verifyOrdered);
+            }
+        }
+
+        private void AssertQueryScalar<TItem1, TItem2, TItem3, TResult>(
+            Func<IQueryable<TItem1>, IQueryable<TItem2>, IQueryable<TItem3>, IQueryable<TResult>> query,
+            bool verifyOrdered = false)
+            where TItem1 : class
+            where TItem2 : class
+            where TItem3 : class
+            where TResult : struct
+        {
+            using (var context = CreateContext())
+            {
+                TestHelpers.AssertResults(
+                    query(ComplexNavigationsData.Set<TItem1>(), ComplexNavigationsData.Set<TItem2>(), ComplexNavigationsData.Set<TItem3>()).ToArray(),
+                    query(context.Set<TItem1>(), context.Set<TItem2>(), context.Set<TItem3>()).ToArray(),
+                    e => e,
+                    Assert.Equal,
+                    verifyOrdered);
+            }
+        }
+
+        private void AssertQueryScalar<TItem1, TItem2, TItem3, TResult>(
+            Func<IQueryable<TItem1>, IQueryable<TItem2>, IQueryable<TItem3>, IQueryable<TResult>> efQuery,
+            Func<IQueryable<TItem1>, IQueryable<TItem2>, IQueryable<TItem3>, IQueryable<TResult>> l2oQuery,
+            bool verifyOrdered = false)
+            where TItem1 : class
+            where TItem2 : class
+            where TItem3 : class
+            where TResult : struct
+        {
+            using (var context = CreateContext())
+            {
+                TestHelpers.AssertResults(
+                    l2oQuery(ComplexNavigationsData.Set<TItem1>(), ComplexNavigationsData.Set<TItem2>(), ComplexNavigationsData.Set<TItem3>()).ToArray(),
+                    efQuery(context.Set<TItem1>(), context.Set<TItem2>(), context.Set<TItem3>()).ToArray(),
+                    e => e,
+                    Assert.Equal,
+                    verifyOrdered);
+            }
+        }
+
+        #endregion
+
+        #region AssertQueryNullableScalar
+
+        private void AssertQueryNullableScalar<TItem1, TResult>(
+            Func<IQueryable<TItem1>, IQueryable<TResult?>> query,
+            bool verifyOrdered = false)
+            where TItem1 : class
+            where TResult : struct
+            => AssertQueryNullableScalar(query, query, verifyOrdered);
+
+        private void AssertQueryNullableScalar<TItem1, TResult>(
+            Func<IQueryable<TItem1>, IQueryable<TResult?>> efQuery,
+            Func<IQueryable<TItem1>, IQueryable<TResult?>> l2oQuery,
+            bool verifyOrdered = false)
+            where TItem1 : class
+            where TResult : struct
+        {
+            using (var context = CreateContext())
+            {
+                TestHelpers.AssertResultsNullable(
+                    l2oQuery(ComplexNavigationsData.Set<TItem1>()).ToArray(),
+                    efQuery(context.Set<TItem1>()).ToArray(),
+                    e => e,
+                    Assert.Equal,
+                    verifyOrdered);
+            }
+        }
+
+        private void AssertQueryNullableScalar<TItem1, TItem2, TResult>(
+            Func<IQueryable<TItem1>, IQueryable<TItem2>, IQueryable<TResult?>> query,
+            bool verifyOrdered = false)
+            where TItem1 : class
+            where TItem2 : class
+            where TResult : struct
+            => AssertQueryNullableScalar(query, query, verifyOrdered);
+
+        private void AssertQueryNullableScalar<TItem1, TItem2, TResult>(
+            Func<IQueryable<TItem1>, IQueryable<TItem2>, IQueryable<TResult?>> efQuery,
+            Func<IQueryable<TItem1>, IQueryable<TItem2>, IQueryable<TResult?>> l2oQuery,
+            bool verifyOrdered = false)
+            where TItem1 : class
+            where TItem2 : class
+            where TResult : struct
+        {
+            using (var context = CreateContext())
+            {
+                TestHelpers.AssertResultsNullable(
+                    l2oQuery(ComplexNavigationsData.Set<TItem1>(), ComplexNavigationsData.Set<TItem2>()).ToArray(),
+                    efQuery(context.Set<TItem1>(), context.Set<TItem2>()).ToArray(),
+                    e => e,
+                    Assert.Equal,
+                    verifyOrdered);
+            }
+        }
+
+        #endregion
     }
-}+}
