﻿// Copyright (c) .NET Foundation. All rights reserved.
// Licensed under the Apache License, Version 2.0. See License.txt in the project root for license information.

using System;
using System.Linq.Expressions;
using System.Reflection;
using JetBrains.Annotations;
using Microsoft.EntityFrameworkCore.Storage;
using Microsoft.EntityFrameworkCore.Utilities;
using Remotion.Linq.Clauses;

namespace Microsoft.EntityFrameworkCore.Query.ExpressionVisitors.Internal
{
    /// <summary>
    ///     This API supports the Entity Framework Core infrastructure and is not intended to be used
    ///     directly from your code. This API may change or be removed in future releases.
    /// </summary>
    public static class CompositeShaper
    {
        /// <summary>
        ///     This API supports the Entity Framework Core infrastructure and is not intended to be used
        ///     directly from your code. This API may change or be removed in future releases.
        /// </summary>
        public static Shaper Create(
            [NotNull] IQuerySource querySource,
            [NotNull] Shaper outerShaper,
            [NotNull] Shaper innerShaper,
            [NotNull] LambdaExpression materializer)
        {
            Check.NotNull(querySource, nameof(querySource));
            Check.NotNull(outerShaper, nameof(outerShaper));
            Check.NotNull(innerShaper, nameof(innerShaper));
            Check.NotNull(materializer, nameof(materializer));

            var compositeShaper
                = (Shaper)_createCompositeShaperMethodInfo
                    .MakeGenericMethod(
                        outerShaper.GetType(),
                        outerShaper.Type,
                        innerShaper.GetType(),
                        innerShaper.Type,
                        materializer.ReturnType)
                    .Invoke(
                        null,
                        new object[]
                        {
                            querySource,
                            outerShaper,
                            innerShaper,
                            materializer.Compile()
                        });

            return compositeShaper;
        }

        /// <summary>
        ///     This API supports the Entity Framework Core infrastructure and is not intended to be used
        ///     directly from your code. This API may change or be removed in future releases.
        /// </summary>
        [Obsolete]
        public static Shaper Create(
            [NotNull] IQuerySource querySource,
            [NotNull] Shaper outerShaper,
            [NotNull] Shaper innerShaper,
            [NotNull] Delegate materializer)
        {
            Check.NotNull(querySource, nameof(querySource));
            Check.NotNull(outerShaper, nameof(outerShaper));
            Check.NotNull(innerShaper, nameof(innerShaper));
            Check.NotNull(materializer, nameof(materializer));

            var compositeShaper
                = (Shaper)_createCompositeShaperMethodInfo
                    .MakeGenericMethod(
                        outerShaper.GetType(),
                        outerShaper.Type,
                        innerShaper.GetType(),
                        innerShaper.Type,
                        materializer.GetMethodInfo().ReturnType)
                    .Invoke(
                        null,
                        new object[]
                        {
                            querySource,
                            outerShaper,
                            innerShaper,
                            materializer
                        });

            return compositeShaper;
        }

        private static readonly MethodInfo _createCompositeShaperMethodInfo
            = typeof(CompositeShaper).GetTypeInfo()
                .GetDeclaredMethod(nameof(CreateCompositeShaperMethod));

        [UsedImplicitly]
        private static TypedCompositeShaper<TOuterShaper, TOuter, TInnerShaper, TInner, TResult>
            CreateCompositeShaperMethod<TOuterShaper, TOuter, TInnerShaper, TInner, TResult>(
                IQuerySource querySource,
                TOuterShaper outerShaper,
                TInnerShaper innerShaper,
                Func<TOuter, TInner, TResult> materializer)
            where TOuterShaper : Shaper, IShaper<TOuter>
            where TInnerShaper : Shaper, IShaper<TInner>
            => new TypedCompositeShaper<TOuterShaper, TOuter, TInnerShaper, TInner, TResult>(
                querySource, outerShaper, innerShaper, materializer);

        private class TypedCompositeShaper<TOuterShaper, TOuter, TInnerShaper, TInner, TResult>
            : Shaper, IShaper<TResult>
            where TOuterShaper : Shaper, IShaper<TOuter>
            where TInnerShaper : Shaper, IShaper<TInner>
        {
            private readonly TOuterShaper _outerShaper;
            private readonly TInnerShaper _innerShaper;
            private readonly Func<TOuter, TInner, TResult> _materializer;

            /// <summary>
            ///     This API supports the Entity Framework Core infrastructure and is not intended to be used
            ///     directly from your code. This API may change or be removed in future releases.
            /// </summary>
            public TypedCompositeShaper(
                IQuerySource querySource,
                TOuterShaper outerShaper,
                TInnerShaper innerShaper,
                Func<TOuter, TInner, TResult> materializer)
                : base(querySource)
            {
                _outerShaper = outerShaper;
                _innerShaper = innerShaper;
                _materializer = materializer;
            }

            public TResult Shape(QueryContext queryContext, ValueBuffer valueBuffer)
                => _materializer(
                    _outerShaper.Shape(queryContext, valueBuffer),
                    _innerShaper.Shape(queryContext, valueBuffer));

            public override Type Type => typeof(TResult);

            public override bool IsShaperForQuerySource(IQuerySource querySource)
                => base.IsShaperForQuerySource(querySource)
                   || _outerShaper.IsShaperForQuerySource(querySource)
                   || _innerShaper.IsShaperForQuerySource(querySource);

            public override void SaveAccessorExpression(QuerySourceMapping querySourceMapping)
            {
                _outerShaper.SaveAccessorExpression(querySourceMapping);
                _innerShaper.SaveAccessorExpression(querySourceMapping);
            }

            public override Expression GetAccessorExpression(IQuerySource querySource)
                => _outerShaper.GetAccessorExpression(querySource)
                   ?? _innerShaper.GetAccessorExpression(querySource);

            public override Shaper WithOffset(int offset)
                => new TypedCompositeShaper<TOuterShaper, TOuter, TInnerShaper, TInner, TResult>(
                    QuerySource,
                    _outerShaper,
                    _innerShaper,
                    _materializer).AddOffset(offset);

            public override Shaper AddOffset(int offset)
            {
                _outerShaper.AddOffset(offset);
                _innerShaper.AddOffset(offset);

                return base.AddOffset(offset);
            }

            public override Shaper Unwrap(IQuerySource querySource)
            {
                return _outerShaper.Unwrap(querySource)
<<<<<<< HEAD
                       ?? _innerShaper.Unwrap(querySource)
                       ?? base.Unwrap(querySource);
=======
                    ?? _innerShaper.Unwrap(querySource)
                    ?? base.Unwrap(querySource);
>>>>>>> 5b7dc4d5
            }
        }
    }
}<|MERGE_RESOLUTION|>--- conflicted
+++ resolved
@@ -171,13 +171,8 @@
             public override Shaper Unwrap(IQuerySource querySource)
             {
                 return _outerShaper.Unwrap(querySource)
-<<<<<<< HEAD
                        ?? _innerShaper.Unwrap(querySource)
                        ?? base.Unwrap(querySource);
-=======
-                    ?? _innerShaper.Unwrap(querySource)
-                    ?? base.Unwrap(querySource);
->>>>>>> 5b7dc4d5
             }
         }
     }
