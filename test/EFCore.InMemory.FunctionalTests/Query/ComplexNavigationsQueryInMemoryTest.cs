--- conflicted
+++ resolved
@@ -14,9 +14,6 @@
             //TestLoggerFactory.TestOutputHelper = testOutputHelper;
         }
 
-<<<<<<< HEAD
-        [ConditionalFact(Skip = " issue #9591")]
-=======
         [ConditionalFact(Skip = "issue #4311")]
         public override void Nested_group_join_with_take()
         {
@@ -24,7 +21,6 @@
         }
 
         [ConditionalFact(Skip = "issue #9591")]
->>>>>>> 81d6c37d
         public override void Multi_include_with_groupby_in_subquery()
         {
             base.Multi_include_with_groupby_in_subquery();
